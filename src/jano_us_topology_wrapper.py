--- conflicted
+++ resolved
@@ -2,16 +2,10 @@
 
 from topology.jano_us_topology import JanosUSTopology
 from flask import Flask, jsonify, request
-from ryu.lib import hub
 import argparse
 import numpy as np
 import time
-<<<<<<< HEAD
 import threading
-=======
-import threading  # Use threading instead of hub
-
->>>>>>> 143964a8
 
 class JanosUSTopologyWrapper:
     """
@@ -37,12 +31,8 @@
 
         # Initialize Flask app
         self.app = Flask(__name__)
-<<<<<<< HEAD
         self.flask_port = 9000
 
-=======
-        self.flask_port = 9000 # TODO move this to a config file
->>>>>>> 143964a8
         # Initialize topology
         self.topology = JanosUSTopology(args)
         self.reset_complete = False
@@ -58,21 +48,9 @@
             """Handle reset requests synchronously"""
             print("Received reset request")
             try:
-<<<<<<< HEAD
                 # Reset the flags
                 self.reset_complete = False
                 self.reset_error = None
-=======
-                # kill the thread running the simulation
-                if self.sim_thread and self.sim_thread.is_alive():
-                    self.sim_thread.stop()
-                    time.sleep(1)
-                    self.sim_thread.join() # wait for the thread to finish.
-                    print("thread has joined")
-
-                # Reset the topology
-                self.topology.reset()
->>>>>>> 143964a8
 
                 # Start the reset in a separate thread
                 thread = threading.Thread(target=self._do_reset)
@@ -82,7 +60,6 @@
                 start_time = time.time()
                 timeout = 30  # seconds
 
-<<<<<<< HEAD
                 while not self.reset_complete and time.time() - start_time < timeout:
                     time.sleep(0.1)
                     if self.reset_error:
@@ -94,28 +71,6 @@
                 print("Network reset complete")
                 thread.join()
                 return jsonify({"message": "Topology reset successful"}), 200
-=======
-
-                # start the thread again. 
-                self.sim_thread = threading.Thread(target=self.run_simulation, daemon=True)
-                self.sim_thread.start()
-
-                # Get initial state
-                initial_state = self._get_network_state()
-                self.current_state = initial_state
-                self.start_time = time.time()
-
-                return (
-                    jsonify(
-                        {
-                            "message": "Topology reset successful",
-                            "state": initial_state,
-                            "start_time": self.start_time,
-                        }
-                    ),
-                    200,
-                )
->>>>>>> 143964a8
             except Exception as e:
                 print(f"Reset failed with error: {str(e)}")
                 return jsonify({"error": f"Reset failed: {str(e)}"}), 500
@@ -124,7 +79,6 @@
         self.flask_port = 9000  # Different from global controller's port
         # self.flask_thread = hub.spawn(self.run_flask)
 
-<<<<<<< HEAD
         print("Waiting for the reset to be called before starting simulation")
         print(
             f"Time scaling factor: {self.topology.time_scale} x (1 day in {24*60/self.topology.time_scale:.1f} minutes)"
@@ -146,38 +100,13 @@
             self.reset_error = str(e)
             self.reset_complete = True  # Mark as complete even on error
 
-=======
-        #  # Start simulation in a separate thread
-        # self.sim_thread = hub.spawn(self.run_simulation)
-
-        # Start Flask server in a separate thread
-        self.flask_thread = threading.Thread(target=self.run_flask, daemon=True)
-        self.flask_thread.start()
-
-        # Start simulation in a separate thread
-        self.sim_thread = threading.Thread(target=self.run_simulation, daemon=True)
-        self.sim_thread.start()
-    
->>>>>>> 143964a8
     def run_flask(self):
         """
         Run the Flask server.
         """
-<<<<<<< HEAD
         print(f"Starting Flask server on port {self.flask_port}...")
         self.app.run(host="0.0.0.0", port=self.flask_port, debug=False)
 
-=======
-        print(f"Starting flask server on port: {self.flask_port}")
-        # self.app.run(host="0.0.0.0", port=self.flask_port)
-        self.app.run(host="127.0.0.1", port=self.flask_port)
-    
-    def run_simulation(self):
-        # start simulation
-        print("Starting simulation")
-        print(f"Time scaling factor: {self.topology.time_scale} x (1 day in {24*60/self.topology.time_scale:.1f} minutes)")
-        self.topology.run_simulation()
->>>>>>> 143964a8
 
 if __name__ == "__main__":
     # Parse command line arguments
