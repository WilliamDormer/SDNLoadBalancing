from ryu.base import app_manager
from ryu.controller import ofp_event
from ryu.controller.handler import CONFIG_DISPATCHER, MAIN_DISPATCHER, set_ev_cls
from ryu.lib import hub
from ryu.ofproto import ofproto_v1_3
from ryu import cfg
from flask import Flask, request, jsonify
import urllib.request
import urllib.error
import json
import subprocess
import numpy as np
import time


class GlobalController(app_manager.RyuApp):
    OFP_VERSIONS = [ofproto_v1_3.OFP_VERSION]

    def __init__(self, *args, **kwargs):
        super(GlobalController, self).__init__(*args, **kwargs)

        # load the command line arguments.
        self.CONF = cfg.CONF

        # Register some of the configuration options.
        self.CONF.register_opts(
            [
                cfg.IntOpt(
                    "total_switches",
                    default=-1,
                    help=("The total number of switches in the network"),
                ),
                cfg.IntOpt(
                    "num_controllers",
                    default=-1,
                    help=(
                        "The number of controllers that this global controller manages"
                    ),
                ),
                cfg.ListOpt(
                    "capacities",
                    default=None,
                    help=(
                        "A list of capacities for each controller (ordered by IP then port)"
                    ),
                ),
            ]
        )

        #TODO add a dynamic way to get this:
        self.switches_by_controller = [
            [0], # first controller's switches (owns switch 1)
            [1] # second controller's switches (owns switch 2)
        ]

        self.m = self.CONF.num_controllers
        self.n = self.CONF.total_switches

        self.capacities = np.array(self.CONF.capacities, dtype=int)

        # # load the capacities for each controller from config file
        # for i in range(1,self.CONF.num_controllers+1):
        #     self.CONF.register_opts([
        #         cfg.IntOpt(f"c{i}_capacity", default=-1, help=(f"The capacity of controller {i}"))
        #     ])

        # List of domain controllers to poll
        self.domain_controllers = [
            # {'ip': '127.0.0.1', 'port': 7000}  # Example controller 1
            # {'ip': '127.0.0.1', 'port': 6655}   # Example controller 2
        ]

        self.state_matrix = np.zeros(
            (self.m, self.n)
        )  # m x n matrix, where m is the number of controllers, and n is the number of switches

        # set up flask server that will handle the registration of the domain controllers
        self.app = Flask(__name__)

        @self.app.route("/register", methods=["POST"])
        def register_domain_controller():
            print("received register request")
            # save the information

            try:
                # parse the incoming json data
                data = request.get_json()

                # check if the data is valid
                if not data:
                    return (
                        jsonify({"error": "No data provided"}),
                        400,
                    )  # Bad Request if no data

                # You can add your processing logic here
                # For example, checking required fields:
                if "controller_ip" not in data or "flask_port" not in data:
                    return (
                        jsonify({"error": "missing required fields"}),
                        400,
                    )  # Bad Request if missing required fields

                self.domain_controllers.append(
                    {"ip": data["controller_ip"], "port": data["flask_port"]}
                )

                # sorting the domain controllers, so that the order is constant, (important for building state vector)
                # Sort the domain controllers by IP and then by port
                self.domain_controllers.sort(key=lambda x: (x["ip"], x["port"]))
                print("updated domain controllers: ", self.domain_controllers)

                # Return a success response with a 201 status code (Created) if successful
                return "", 200
            except Exception as e:
                # handle unexpected errors:
                return (
                    jsonify({"error": f"Internal server error: {str(e)}"}),
                    500,
                )  # Internal Server Error on exceptions

        @self.app.route("/migrate", methods=["POST"])
        def migrate_switch():
            """
            This function allows the global controller to migrate a switch.
            It is intended to be called by the pytorch code via http

            it should pass two arguments in the request:
            controller_id: the index of the controller migrated to (sorted by IP, then PORT)
            switch_id: the switch that is being migrated to that controller.
            """
            try:
                # parse the incoming json data
                data = request.get_json()

                # check if the data is valid
                if not data:
                    return (
                        jsonify({"error": "No data provided"}),
                        400,
                    )  # Bad Request if no data

                # You can add your processing logic here
                # For example, checking required fields:
<<<<<<< HEAD
                if "controller_id" not in data or "switch_id" not in data:
                    return (
                        jsonify({"error": "missing required fields"}),
                        400,
                    )  # Bad Request if missing required field

                # execute the migration command
                ip = self.domain_controllers[data["controller_id"]]["ip"]
                port = self.domain_controllers[data["controller_id"]]["port"]
                subprocess.Popen(
                    f"sudo ovs-vsctl set-controller s{i+1} tcp:{ip}:{port}", shell=True
                )

=======
                if 'target_controller' not in data or 'switch' not in data:
                    return jsonify({"error": "missing required fields"}), 400  # Bad Request if missing required field

                # execute the migration command

                # get the current controller ip
                ip = self.domain_controllers[data['target_controller']]["ip"]
                port = self.domain_controllers[data['target_controller']]["port"]
                subprocess.Popen(f'sudo ovs-vsctl set-controller s{data["switch"]} tcp:{ip}:{port}', shell=True)
                
>>>>>>> 8fecf949
                # Return a success response with a 201 status code (Created) if successful
                return "", 200
            except Exception as e:
                # handle unexpected errors:
<<<<<<< HEAD
                return (
                    jsonify({"error": f"Internal server error: {str(e)}"}),
                    500,
                )  # Internal Server Error on exceptions
=======
                 return jsonify({"error": f"Internal server error: {str(e)}"}), 500  # Internal Server Error on exceptions

        @self.app.route('/state', methods=["GET"])
        def get_state():
            '''
            This function reports the state. 
            It is intended to be called by the pytorch code via http
            '''
            try: 
                # TODO update the state matrix first, instead of polling regularly.
                data = jsonify({"data": self.state_matrix.tolist()})
                
                # Return a success response with a 201 status code (Created) if successful
                return data, 200
            except Exception as e:
                # handle unexpected errors:
                 return jsonify({"error": f"Internal server error: {str(e)}"}), 500  # Internal Server Error on exceptions

        @self.app.route('/capacities', methods=["GET"])
        def get_capacities():
            '''
            This function reports the capacities of the controllers. 
            It is intended to be called by the pytorch code via http
            '''
            print("reporting capacities to deep learning system")
            try: 
                # TODO update the state matrix first, instead of polling regularly.
                data = jsonify({"data": self.capacities.tolist()})
                
                # Return a success response with a 201 status code (Created) if successful
                return data, 200
            except Exception as e:
                # handle unexpected errors:
                 return jsonify({"error": f"Internal server error: {str(e)}"}), 500  # Internal Server Error on exceptions

        @self.app.route('/switches_by_controller', methods=["GET"])
        def get_switch_by_controller():
            '''
            This function reports which controller owns each switch. 
            It is intended to be called by the pytorch code via http
            '''
            print("reporting switch configuration to deep learning system")
            try: 
                # TODO update the state matrix first, instead of polling regularly.
                data = jsonify({"data": self.switches_by_controller})
                
                # Return a success response with a 201 status code (Created) if successful
                return data, 200
            except Exception as e:
                # handle unexpected errors:
                 return jsonify({"error": f"Internal server error: {str(e)}"}), 500  # Internal Server Error on exceptions
>>>>>>> 8fecf949

        # # testing the switch migration code
        # hub.sleep(1)
        # subprocess.Popen(f'sudo ovs-vsctl set-controller s1 tcp:127.0.0.1:6654', shell=True)
        # subprocess.Popen(f'sudo ovs-vsctl set-controller s2 tcp:127.0.0.1:6654', shell=True)

        self.flask_port = 8000
        self.flask_thread = hub.spawn(self.run_flask)

        # now that we have registered the controllers, we can begin polling for network traffic information.

        # Polling interval in seconds
        self.poll_interval = 1
        # Periodic polling using greenlet
        self.poll_thread = hub.spawn(self.poll_domain_controllers)

    def run_flask(self):
        self.app.run(host="0.0.0.0", port=self.flask_port)

    def poll_domain_controllers(self):
        """
        Polls the domain controllers for their state, then sets the hub to sleep for the poll interval.
        """
        while True:
            # Reset state matrix
            self.state_matrix = np.zeros((self.m, self.n))

            # Poll each controller for its state
            for i, controller in enumerate(self.domain_controllers):
                controller_state = self._get_controller_state(
                    controller["ip"], controller["port"]
                )

                if controller_state:
                    # Extract packet-in rates from the controller state
                    packet_in_rates = controller_state.get("packet_in_rates", {})

                    # Convert to state vector
                    state_vector = [0] * self.n
                    for switch_id_str, rate in packet_in_rates.items():
                        try:
                            # Convert string switch ID to integer and adjust for 0-indexing
                            switch_idx = int(switch_id_str) - 1
                            if 0 <= switch_idx < self.n:
                                state_vector[switch_idx] = rate
                        except (ValueError, IndexError):
                            self.logger.error(f"Invalid switch ID: {switch_id_str}")

                    # Update state matrix
                    self.state_matrix[i, :] = state_vector

            # Combine the results from the domain controllers into a single state vector
            # size m x n where m is the number of domain controllers, n is the number of switches.
            print("state_matrix: ", self.state_matrix)
<<<<<<< HEAD

            # compute the load ratio for each one (the steps below here would actually take place in the deep learning training loop.)

            # compute Lh(t) by summing each row of the state matrix
            L = np.sum(self.state_matrix, axis=1)
            print("L: ", L)

            # compute Bh(t) by dividing each by uh (capacities)
            B = L / self.capacities
            print("load_ratios: ", B)

            # compute B_bar (average load) by
            B_bar = np.sum(B) / self.m
            print("average load: ", B_bar)

            # compute the controller load balancing rate, D(t)
            numerator = np.sqrt(
                np.sum((B - B_bar) ** 2) / self.m
            )  # Compute standard deviation
            if B_bar != 0:
                D_t = numerator / B_bar  # Final computation
                print("D_t (degree of balancing): ", D_t)

=======
            
            # # compute the load ratio for each one (the steps below here would actually take place in the deep learning training loop.)
            
            # # compute Lh(t) by summing each row of the state matrix
            # L = np.sum(self.state_matrix, axis=1)
            # print("L: ", L)

            # # compute Bh(t) by dividing each by uh (capacities)
            # B = L / self.capacities
            # print("load_ratios: ", B)

            # # compute B_bar (average load) by 
            # B_bar = np.sum(B) / self.m
            # print("average load: ", B_bar)

            # # compute the controller load balancing rate, D(t)
            # numerator = np.sqrt(np.sum((B - B_bar) ** 2) / self.m)  # Compute standard deviation
            # if B_bar != 0:
            #     D_t = numerator / B_bar  # Final computation
            #     print("D_t (degree of balancing): ", D_t)
        
>>>>>>> 8fecf949
            # Sleep for the specified interval before the next polling cycle
            hub.sleep(self.poll_interval)

    def _get_controller_state(self, ip, port):
        """
        Makes a REST API call to the /controller_state endpoint of the domain controllers
        """
        url = f"http://{ip}:{port}/controller_state"
        try:
            # Create request object
            req = urllib.request.Request(url)

            # Send the request with a timeout
            with urllib.request.urlopen(req, timeout=2) as response:
                response_code = response.getcode()

                if response_code == 200:
                    # Read and parse the response
                    response_data = response.read().decode("utf-8")
                    controller_state = json.loads(response_data)
                    return controller_state
                else:
                    self.logger.error(
                        f"Failed to get state from {ip}:{port}. Status code: {response_code}"
                    )
                    return None
        except urllib.error.URLError as e:
            self.logger.error(f"Error while requesting state from {ip}:{port}: {e}")
            return None
        except urllib.error.HTTPError as e:
            self.logger.error(
                f"HTTP Error while requesting state from {ip}:{port}: {e.code} {e.reason}"
            )
            return None
        except Exception as e:
            self.logger.error(
                f"Unexpected error while requesting state from {ip}:{port}: {e}"
            )
            return None

    @set_ev_cls(ofp_event.EventOFPSwitchFeatures, MAIN_DISPATCHER)
    def _switch_features_handler(self, ev):
        self.logger.info(f"Switch {ev.switch.dp.id} is connected")<|MERGE_RESOLUTION|>--- conflicted
+++ resolved
@@ -142,21 +142,6 @@
 
                 # You can add your processing logic here
                 # For example, checking required fields:
-<<<<<<< HEAD
-                if "controller_id" not in data or "switch_id" not in data:
-                    return (
-                        jsonify({"error": "missing required fields"}),
-                        400,
-                    )  # Bad Request if missing required field
-
-                # execute the migration command
-                ip = self.domain_controllers[data["controller_id"]]["ip"]
-                port = self.domain_controllers[data["controller_id"]]["port"]
-                subprocess.Popen(
-                    f"sudo ovs-vsctl set-controller s{i+1} tcp:{ip}:{port}", shell=True
-                )
-
-=======
                 if 'target_controller' not in data or 'switch' not in data:
                     return jsonify({"error": "missing required fields"}), 400  # Bad Request if missing required field
 
@@ -167,17 +152,10 @@
                 port = self.domain_controllers[data['target_controller']]["port"]
                 subprocess.Popen(f'sudo ovs-vsctl set-controller s{data["switch"]} tcp:{ip}:{port}', shell=True)
                 
->>>>>>> 8fecf949
                 # Return a success response with a 201 status code (Created) if successful
                 return "", 200
             except Exception as e:
                 # handle unexpected errors:
-<<<<<<< HEAD
-                return (
-                    jsonify({"error": f"Internal server error: {str(e)}"}),
-                    500,
-                )  # Internal Server Error on exceptions
-=======
                  return jsonify({"error": f"Internal server error: {str(e)}"}), 500  # Internal Server Error on exceptions
 
         @self.app.route('/state', methods=["GET"])
@@ -229,7 +207,6 @@
             except Exception as e:
                 # handle unexpected errors:
                  return jsonify({"error": f"Internal server error: {str(e)}"}), 500  # Internal Server Error on exceptions
->>>>>>> 8fecf949
 
         # # testing the switch migration code
         # hub.sleep(1)
@@ -284,31 +261,6 @@
             # Combine the results from the domain controllers into a single state vector
             # size m x n where m is the number of domain controllers, n is the number of switches.
             print("state_matrix: ", self.state_matrix)
-<<<<<<< HEAD
-
-            # compute the load ratio for each one (the steps below here would actually take place in the deep learning training loop.)
-
-            # compute Lh(t) by summing each row of the state matrix
-            L = np.sum(self.state_matrix, axis=1)
-            print("L: ", L)
-
-            # compute Bh(t) by dividing each by uh (capacities)
-            B = L / self.capacities
-            print("load_ratios: ", B)
-
-            # compute B_bar (average load) by
-            B_bar = np.sum(B) / self.m
-            print("average load: ", B_bar)
-
-            # compute the controller load balancing rate, D(t)
-            numerator = np.sqrt(
-                np.sum((B - B_bar) ** 2) / self.m
-            )  # Compute standard deviation
-            if B_bar != 0:
-                D_t = numerator / B_bar  # Final computation
-                print("D_t (degree of balancing): ", D_t)
-
-=======
             
             # # compute the load ratio for each one (the steps below here would actually take place in the deep learning training loop.)
             
@@ -330,7 +282,6 @@
             #     D_t = numerator / B_bar  # Final computation
             #     print("D_t (degree of balancing): ", D_t)
         
->>>>>>> 8fecf949
             # Sleep for the specified interval before the next polling cycle
             hub.sleep(self.poll_interval)
 
